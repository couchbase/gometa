// @author Couchbase <info@couchbase.com>
// @copyright 2014 Couchbase, Inc.
//
// Licensed under the Apache License, Version 2.0 (the "License");
// you may not use this file except in compliance with the License.
// You may obtain a copy of the License at
//
//      http://www.apache.org/licenses/LICENSE-2.0
//
// Unless required by applicable law or agreed to in writing, software
// distributed under the License is distributed on an "AS IS" BASIS,
// WITHOUT WARRANTIES OR CONDITIONS OF ANY KIND, either express or implied.
// See the License for the specific language governing permissions and
// limitations under the License.

package repository

import (
	"github.com/couchbase/gometa/common"
	"github.com/couchbase/gometa/log"
	fdb "github.com/couchbaselabs/goforestdb"
	"sync"
)

/////////////////////////////////////////////////////////////////////////////
// Repository
/////////////////////////////////////////////////////////////////////////////

type RepoKind int

const (
	MAIN RepoKind = iota
	COMMIT_LOG
	SERVER_CONFIG
	LOCAL
)

type Repository struct {
	dbfile    *fdb.File
	stores    map[RepoKind]*fdb.KVStore
	snapshots map[RepoKind][]*Snapshot
	mutex     sync.Mutex
}

type RepoIterator struct {
	iter  *fdb.Iterator
	store *fdb.KVStore
}

type Snapshot struct {
	snapshot *fdb.KVStore
	count    int
	txnid    common.Txnid
	mutex    sync.Mutex
}

/////////////////////////////////////////////////////////////////////////////
// Repository Public Function
/////////////////////////////////////////////////////////////////////////////

//
// Open a repository
//
func OpenRepository() (*Repository, error) {
	return OpenRepositoryWithName(common.REPOSITORY_NAME)
}

func OpenRepositoryWithName(name string) (repo *Repository, err error) {
<<<<<<< HEAD
=======

	log.Printf("Repo.OpenRepositoryWithName(): open repo with name %s", name)
>>>>>>> 744fa619

	config := fdb.DefaultConfig()
	config.SetBufferCacheSize(1024 * 1024)
	dbfile, err := fdb.Open(name, config)
	if err != nil {
		return nil, err
	}

	cleanup := common.NewCleanup(func() {
		dbfile.Close()
	})
	defer cleanup.Run()

	stores := make(map[RepoKind]*fdb.KVStore)

	if stores[MAIN], err = dbfile.OpenKVStore("MAIN", nil); err != nil {
		return nil, err
	}
	if stores[COMMIT_LOG], err = dbfile.OpenKVStore("COMMIT_LOG", nil); err != nil {
		return nil, err
	}
	if stores[SERVER_CONFIG], err = dbfile.OpenKVStore("SERVER_CONFIG", nil); err != nil {
		return nil, err
	}
	if stores[LOCAL], err = dbfile.OpenKVStore("LOCAL", nil); err != nil {
		return nil, err
	}
	cleanup.Cancel()

	snapshots := make(map[RepoKind][]*Snapshot)
	snapshots[MAIN] = nil
	snapshots[COMMIT_LOG] = nil
	snapshots[SERVER_CONFIG] = nil
	snapshots[LOCAL] = nil

	repo = &Repository{dbfile: dbfile,
		stores:    stores,
		snapshots: snapshots}

	return repo, nil
}

//
// Update/Insert into the repository
//
func (r *Repository) Set(kind RepoKind, key string, content []byte) error {

	r.mutex.Lock()
	defer r.mutex.Unlock()

	log.Printf("Repo.Set(): key %s, len(content) %d", key, len(content))

	//convert key to its collatejson encoded byte representation
	k, err := CollateString(key)
	if err != nil {
		return err
	}

	// set value
	err = r.stores[kind].SetKV(k, content)
	if err != nil {
		return err
	}

	return r.dbfile.Commit(fdb.COMMIT_NORMAL)
}

func (r *Repository) CreateSnapshot(kind RepoKind, txnid common.Txnid) error {

	r.mutex.Lock()
	defer r.mutex.Unlock()

	info, err := r.stores[kind].Info()
	if err != nil {
		return err
	}

	fdbSnapshot, err := r.stores[kind].SnapshotOpen(info.LastSeqNum())
	if err != nil {
		return err
	}

	snapshot := &Snapshot{snapshot: fdbSnapshot,
		txnid: txnid,
		count: 0}

	r.pruneSnapshot(kind)

	r.snapshots[kind] = append(r.snapshots[kind], snapshot)

	log.Printf("Repo.CreateSnapshot(): txnid %v, forestdb seqnum %v", txnid, info.LastSeqNum())
	return nil
}

func (r *Repository) AcquireSnapshot(kind RepoKind) (common.Txnid, *RepoIterator, error) {

	r.mutex.Lock()
	defer r.mutex.Unlock()

	if len(r.snapshots[kind]) == 0 {
		return common.Txnid(0), nil, nil
	}

	snapshot := r.snapshots[kind][len(r.snapshots[kind])-1]
	snapshot.count++

	iter, err := snapshot.snapshot.IteratorInit(nil, nil, fdb.ITR_NO_DELETES)
	if err != nil {
		return common.Txnid(0), nil, err
	}
	return snapshot.txnid, &RepoIterator{iter: iter}, nil
}

func (r *Repository) ReleaseSnapshot(kind RepoKind, txnid common.Txnid) {

	r.mutex.Lock()
	defer r.mutex.Unlock()

	for _, snapshot := range r.snapshots[kind] {
		if snapshot.txnid == txnid && snapshot.count > 0 {
			snapshot.count--
		}
	}
}

func (r *Repository) pruneSnapshot(kind RepoKind) {

	var newList []*Snapshot = nil
	for _, snapshot := range r.snapshots[kind] {
		if snapshot.count > 0 {
			newList = append(newList, snapshot)
		} else {
			// closing snapshot
			snapshot.snapshot.Close()
		}
	}

	r.snapshots[kind] = newList
}

//
// Update/Insert into the repository
//
func (r *Repository) SetNoCommit(kind RepoKind, key string, content []byte) error {

	r.mutex.Lock()
	defer r.mutex.Unlock()

	log.Printf("Repo.SetNoCommit(): key %s, len(content) %d", key, len(content))

	//convert key to its collatejson encoded byte representation
	k, err := CollateString(key)
	if err != nil {
		return err
	}

	// set value
	return r.stores[kind].SetKV(k, content)
}

//
// Retrieve from repository
//
func (r *Repository) Get(kind RepoKind, key string) ([]byte, error) {

	//convert key to its collatejson encoded byte representation
	k, err := CollateString(key)
	if err != nil {
		return nil, err
	}

	value, err := r.stores[kind].GetKV(k)
	log.Printf("Repo.Get(): key %s, found=%v", key, err == nil)
	return value, err
}

//
// Delete from repository
//
func (r *Repository) Delete(kind RepoKind, key string) error {

	r.mutex.Lock()
	defer r.mutex.Unlock()

	//convert key to its collatejson encoded byte representation
	k, err := CollateString(key)
	if err != nil {
		return err
	}

	err = r.stores[kind].DeleteKV(k)
	if err != nil {
		return err
	}

	return r.dbfile.Commit(fdb.COMMIT_NORMAL)
}

//
// Delete from repository
//
func (r *Repository) DeleteNoCommit(kind RepoKind, key string) error {

	r.mutex.Lock()
	defer r.mutex.Unlock()

	//convert key to its collatejson encoded byte representation
	k, err := CollateString(key)
	if err != nil {
		return err
	}

	return r.stores[kind].DeleteKV(k)
}

//
// Delete from repository
//
func (r *Repository) Commit() error {

	r.mutex.Lock()
	defer r.mutex.Unlock()

	return r.dbfile.Commit(fdb.COMMIT_NORMAL)
}

//
// Close repository.
//
func (r *Repository) Close() {
	// TODO: Does it need mutex?
	if r.dbfile != nil {
		for _, snapshot := range r.snapshots[MAIN] {
			snapshot.snapshot.Close()
		}
		for _, snapshot := range r.snapshots[COMMIT_LOG] {
			snapshot.snapshot.Close()
		}
		for _, snapshot := range r.snapshots[SERVER_CONFIG] {
			snapshot.snapshot.Close()
		}
		for _, snapshot := range r.snapshots[LOCAL] {
			snapshot.snapshot.Close()
		}
		r.snapshots = nil

		for _, store := range r.stores {
			store.Close()
		}
		r.stores = nil

		r.dbfile.Close()
		r.dbfile = nil
	}
}

/////////////////////////////////////////////////////////////////////////////
// RepoIterator Public Function
/////////////////////////////////////////////////////////////////////////////

//
// Create a new iterator.  EndKey is inclusive.
//
func (r *Repository) NewIterator(kind RepoKind, startKey, endKey string) (*RepoIterator, error) {
	// TODO: Check if fdb is closed.

	k1, err := CollateString(startKey)
	if err != nil {
		return nil, err
	}

	k2, err := CollateString(endKey)
	if err != nil {
		return nil, err
	}

	iter, err := r.stores[kind].IteratorInit(k1, k2, fdb.ITR_NO_DELETES)
	if err != nil {
		return nil, err
	}
	result := &RepoIterator{iter: iter, store: r.stores[kind]}
	return result, nil
}

// Get value from iterator
func (i *RepoIterator) Next() (key string, content []byte, err error) {

	if i.iter == nil {
		return "", nil, fdb.RESULT_ITERATOR_FAIL
	}

	doc, err := i.iter.Get()
	if err != nil {
		return "", nil, err
	}

	err = i.iter.Next()
	if err != nil && err != fdb.RESULT_ITERATOR_FAIL {
		return "", nil, err
	}

	//i.db.Get(doc)
	key = DecodeString(doc.Key())
	body := doc.Body()

	if err == fdb.RESULT_ITERATOR_FAIL {
		i.iter = nil
	}

	return key, body, nil
}

// close iterator
func (i *RepoIterator) Close() {
	// TODO: Check if fdb iterator is closed
	if i.iter != nil {
		i.iter.Close()
		i.iter = nil
	}
}

// This only support ascii.
func CollateString(key string) ([]byte, error) {
	if key == "" {
		return nil, nil
	}

	return ([]byte)(key), nil
}

func DecodeString(data []byte) string {
	return string(data)
}<|MERGE_RESOLUTION|>--- conflicted
+++ resolved
@@ -66,11 +66,8 @@
 }
 
 func OpenRepositoryWithName(name string) (repo *Repository, err error) {
-<<<<<<< HEAD
-=======
 
 	log.Printf("Repo.OpenRepositoryWithName(): open repo with name %s", name)
->>>>>>> 744fa619
 
 	config := fdb.DefaultConfig()
 	config.SetBufferCacheSize(1024 * 1024)
